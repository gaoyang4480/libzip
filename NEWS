<<<<<<< HEAD
0.xx [20xx/xx/xx]

* Add UTF-8 support for file names, file comments, and archive comments
* Added zip_discard()
* Added ZIP_TRUNCATE for zip_open()
* Added zip_set_compression()
* Added zip_get_file_extra()/zip_set_file_extra()
* Use gcc4's visibility __attribute__
* More changes for Windows support
* Additional test cases
=======
0.10.1 [2012/03/20]

* Fixed CVE-2012-1162
* Fixed CVE-2012-1163
>>>>>>> e8fd5481

0.10 [2010/03/18]

* Added zip_get_num_files(), deprecated zip_get_num_entries().
* Better windows support.
* Support for traditional PKWARE encryption added.
* Fix opening archives with more than 65535 entries.
* Fix some memory leaks.
* Fix cmake build and installation
* Fix memory leak in error case in zip_open()
* Fixed CVE-2011-0421 (no security implications though)
* More documentation.

0.9.3 [2010/02/01]

* Include m4/ directory in distribution; some packagers need it.

0.9.2 [2010/01/31]

* Avoid passing uninitialized data to deflate().
* Fix memory leak when closing zip archives.

0.9.1 [2010/01/24]

* Fix infinite loop on reading some broken files.
* Optimization in time conversion (don't call localtime()).
* Clear data descriptor flag in central directory, fixing Open Office files.
* Allow more than 64k entries.

0.9 [2008/07/25]

* on Windows, explictly set dllimport/dllexport
* remove erroneous references to GPL
* add support for torrentzip
* new functions: zip_get_archive_flag, zip_set_archive_flag
* zip_source_zip: add flag to force recompression
* zip_sorce_file: only keep file open while reading from it

0.8 [2007/06/06]

* fix for zip archives larger than 2GiB
* fix zip_error_strerror to include libzip error string
* add support for reading streamed zip files
* new functions: zip_add_dir, zip_error_clear, zip_file_error_clear
* add basic support for building with CMake (incomplete)

0.7.1 [2006/05/18]

* bugfix for zip_close

0.7 [2006/05/06]

* struct zip_stat increased for future encryption support
* zip_add return value changed (now returns new index of added file)
* shared library major bump because of previous two
* added functions for reading and writing file and archive comments.
  New functions: zip_get_archive_comment, zip_get_file_comment,
  zip_set_archive_comment, zip_set_file_comment, zip_unchange_archive

0.6.1 [2005/07/14]

* various bug fixes

0.6 [2005/06/09]

* first standalone release
* changed license to three-clause BSD
* overhauled API
* added man pages
* install zipcmp and zipmerge<|MERGE_RESOLUTION|>--- conflicted
+++ resolved
@@ -1,4 +1,3 @@
-<<<<<<< HEAD
 0.xx [20xx/xx/xx]
 
 * Add UTF-8 support for file names, file comments, and archive comments
@@ -9,12 +8,10 @@
 * Use gcc4's visibility __attribute__
 * More changes for Windows support
 * Additional test cases
-=======
+
 0.10.1 [2012/03/20]
-
 * Fixed CVE-2012-1162
 * Fixed CVE-2012-1163
->>>>>>> e8fd5481
 
 0.10 [2010/03/18]
 
