--- conflicted
+++ resolved
@@ -1,12 +1,10 @@
-<<<<<<< HEAD
 * Better windows support.
 * Fix some memory leaks.
-=======
+
 0.9.4 [2010/XX/XX]
 
 * Fix cmake build and installation
 * Fix memory leak in error case in zip_open()
->>>>>>> 4a188791
 
 0.9.3 [2010/02/01]
 
