/*
  zip_source_win32a.c -- create data source from Windows file (ANSI)
  Copyright (C) 1999-2018 Dieter Baron and Thomas Klausner

  This file is part of libzip, a library to manipulate ZIP archives.
  The authors can be contacted at <libzip@nih.at>

  Redistribution and use in source and binary forms, with or without
  modification, are permitted provided that the following conditions
  are met:
  1. Redistributions of source code must retain the above copyright
  notice, this list of conditions and the following disclaimer.
  2. Redistributions in binary form must reproduce the above copyright
  notice, this list of conditions and the following disclaimer in
  the documentation and/or other materials provided with the
  distribution.
  3. The names of the authors may not be used to endorse or promote
  products derived from this software without specific prior
  written permission.

  THIS SOFTWARE IS PROVIDED BY THE AUTHORS ``AS IS'' AND ANY EXPRESS
  OR IMPLIED WARRANTIES, INCLUDING, BUT NOT LIMITED TO, THE IMPLIED
  WARRANTIES OF MERCHANTABILITY AND FITNESS FOR A PARTICULAR PURPOSE
  ARE DISCLAIMED.  IN NO EVENT SHALL THE AUTHORS BE LIABLE FOR ANY
  DIRECT, INDIRECT, INCIDENTAL, SPECIAL, EXEMPLARY, OR CONSEQUENTIAL
  DAMAGES (INCLUDING, BUT NOT LIMITED TO, PROCUREMENT OF SUBSTITUTE
  GOODS OR SERVICES; LOSS OF USE, DATA, OR PROFITS; OR BUSINESS
  INTERRUPTION) HOWEVER CAUSED AND ON ANY THEORY OF LIABILITY, WHETHER
  IN CONTRACT, STRICT LIABILITY, OR TORT (INCLUDING NEGLIGENCE OR
  OTHERWISE) ARISING IN ANY WAY OUT OF THE USE OF THIS SOFTWARE, EVEN
  IF ADVISED OF THE POSSIBILITY OF SUCH DAMAGE.
*/


#include <stdio.h>
#include <stdlib.h>

#include "zipint.h"
#include "zipwin32.h"

static void *_win32_strdup_a(const void *str);
static HANDLE _win32_open_a(_zip_source_win32_read_file_t *ctx);
static HANDLE _win32_create_temp_a(_zip_source_win32_read_file_t *ctx, void **temp, zip_uint32_t value, PSECURITY_ATTRIBUTES sa);
static int _win32_rename_temp_a(_zip_source_win32_read_file_t *ctx);
static int _win32_remove_a(const void *fname);

// clang-format off
static _zip_source_win32_file_ops_t win32_ops_a = {
    _win32_strdup_a,
    _win32_open_a,
    _win32_create_temp_a,
    _win32_rename_temp_a,
    _win32_remove_a
};
// clang-format on

ZIP_EXTERN zip_source_t *
zip_source_win32a(zip_t *za, const char *fname, zip_uint64_t start, zip_int64_t len) {
    if (za == NULL)
	return NULL;

    return zip_source_win32a_create(fname, start, len, &za->error);
}


ZIP_EXTERN zip_source_t *
zip_source_win32a_create(const char *fname, zip_uint64_t start, zip_int64_t length, zip_error_t *error) {
    if (fname == NULL || length < -1) {
	zip_error_set(error, ZIP_ER_INVAL, 0);
	return NULL;
    }

    return _zip_source_win32_handle_or_name(fname, INVALID_HANDLE_VALUE, start, length, 1, NULL, &win32_ops_a, error);
}


static void *
_win32_strdup_a(const void *str) {
    return strdup((const char *)str);
}


static HANDLE
_win32_open_a(_zip_source_win32_read_file_t *ctx) {
    return CreateFileA(ctx->fname, GENERIC_READ, FILE_SHARE_READ | FILE_SHARE_WRITE, NULL, OPEN_EXISTING, FILE_ATTRIBUTE_NORMAL, NULL);
}


static HANDLE
_win32_create_temp_a(_zip_source_win32_read_file_t *ctx, void **temp, zip_uint32_t value, PSECURITY_ATTRIBUTES sa) {
    size_t len;

    len = strlen((const char *)ctx->fname) + 10;
    if (*temp == NULL) {
	if ((*temp = malloc(sizeof(char) * len)) == NULL) {
	    zip_error_set(&ctx->error, ZIP_ER_MEMORY, 0);
	    return INVALID_HANDLE_VALUE;
	}
    }
    if (sprintf((char *)*temp, "%s.%08x", (const char *)ctx->fname, value) != len - 1) {
	return INVALID_HANDLE_VALUE;
    }

    return CreateFileA((const char *)*temp, GENERIC_READ | GENERIC_WRITE, FILE_SHARE_READ, sa, CREATE_NEW, FILE_ATTRIBUTE_NORMAL | FILE_ATTRIBUTE_TEMPORARY, NULL);
}


static int
_win32_rename_temp_a(_zip_source_win32_read_file_t *ctx) {
<<<<<<< HEAD
    DWORD attributes = GetFileAttributesA(ctx->fname);
    if (INVALID_FILE_ATTRIBUTES == attributes)
	return -1;

    if (FILE_ATTRIBUTE_TEMPORARY & attributes) {
	if (!SetFileAttributesA(ctx->fname, attributes & ~FILE_ATTRIBUTE_TEMPORARY))
	    return -1;
    }

=======
>>>>>>> 3ac234eb
    if (!MoveFileExA(ctx->tmpname, ctx->fname, MOVEFILE_REPLACE_EXISTING))
	return -1;

    
    return 0;
}


static int
_win32_remove_a(const void *fname) {
    DeleteFileA((const char *)fname);
    return 0;
}<|MERGE_RESOLUTION|>--- conflicted
+++ resolved
@@ -107,7 +107,6 @@
 
 static int
 _win32_rename_temp_a(_zip_source_win32_read_file_t *ctx) {
-<<<<<<< HEAD
     DWORD attributes = GetFileAttributesA(ctx->fname);
     if (INVALID_FILE_ATTRIBUTES == attributes)
 	return -1;
@@ -117,8 +116,6 @@
 	    return -1;
     }
 
-=======
->>>>>>> 3ac234eb
     if (!MoveFileExA(ctx->tmpname, ctx->fname, MOVEFILE_REPLACE_EXISTING))
 	return -1;
 
