--- conflicted
+++ resolved
@@ -131,7 +131,6 @@
 
 static int
 _win32_rename_temp_w(_zip_source_win32_read_file_t *ctx) {
-<<<<<<< HEAD
     DWORD attributes = GetFileAttributesW(ctx->fname);
     if (INVALID_FILE_ATTRIBUTES == attributes)
 	return -1;
@@ -141,8 +140,6 @@
 	    return -1;
     }
 
-=======
->>>>>>> 3ac234eb
     if (!MoveFileExW(ctx->tmpname, ctx->fname, MOVEFILE_REPLACE_EXISTING))
 	return -1;
 
